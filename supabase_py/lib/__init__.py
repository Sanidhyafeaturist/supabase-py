--- conflicted
+++ resolved
@@ -1,10 +1,3 @@
-<<<<<<< HEAD
-from . import auth_client
-from . import query_builder
-from . import realtime_client
-from . import storage
-=======
-from supabase_py.lib import auth_client, query_builder, realtime_client
+from supabase_py.lib import auth_client, query_builder, realtime_client, storage
 
-__all__ = ["auth_client", "query_builder", "realtime_client"]
->>>>>>> 5f7b3bb7
+__all__ = ["auth_client", "query_builder", "realtime_client"]