--- conflicted
+++ resolved
@@ -20,11 +20,7 @@
 realtime = "^1.0.0"
 gotrue = "^1.0.0"
 httpx = "^0.23.0"
-<<<<<<< HEAD
-storage3 = "0.5.2"
-=======
 storage3 = "^0.5.2"
->>>>>>> cded6952
 supafunc = "^0.2.2"
 python-semantic-release = "7.33.2"
 
